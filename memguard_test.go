package memguard

import (
	"bytes"
	"runtime"
	"sync"
	"testing"
	"unsafe"
)

func TestNew(t *testing.T) {
	b, err := NewImmutable(8)
	if err != nil {
		t.Error("unexpected error")
	}
<<<<<<< HEAD
	if len(b.Bytes()) != 8 || cap(b.Bytes()) != 8 {
		t.Error("length or capacity != required; len, cap =", len(b.Bytes()), cap(b.Bytes()))
=======
	for i := range b.buffer {
		if b.buffer[i] != 0 {
			t.Error("buffer not zero-filled", b.buffer)
		}
	}
	if len(b.Buffer()) != 8 || cap(b.Buffer()) != 8 {
		t.Error("length or capacity != required; len, cap =", len(b.Buffer()), cap(b.Buffer()))
>>>>>>> d3bf1187
	}
	if b.IsMutable() {
		t.Error("unexpected state")
	}
	b.Destroy()

	c, err := NewImmutable(0)
	if err != ErrInvalidLength {
		t.Error("expected err; got nil")
	}
	if c != nil {
		t.Error("expected nil, got *Enclave")
	}

	a, err := NewMutable(8)
	if err != nil {
		t.Error("unexpected error")
	}
	for i := range b.buffer {
		if b.buffer[i] != 0 {
			t.Error("buffer not zero-filled", b.buffer)
		}
	}
	if !a.IsMutable() {
		t.Error("unexpected state")
	}
	a.Destroy()
}

func TestNewFromBytes(t *testing.T) {
	b, err := NewImmutableFromBytes([]byte("test"))
	if err != nil {
		t.Error("unexpected error")
	}
	if !bytes.Equal(b.Bytes(), []byte("test")) {
		t.Error("b.Bytes() != required")
	}
	if b.IsMutable() {
		t.Error("unexpected state")
	}
	b.Destroy()

	c, err := NewImmutableFromBytes([]byte(""))
	if err != ErrInvalidLength {
		t.Error("expected err; got nil")
	}
	if c != nil {
		t.Error("expected nil, got *Enclave")
	}

	a, err := NewMutableFromBytes([]byte("test"))
	if err != nil {
		t.Error("unexpected error")
	}
	if !a.IsMutable() {
		t.Error("unexpected state")
	}
	a.Destroy()
}

func TestNewRandom(t *testing.T) {
	b, _ := NewImmutableRandom(32)
	if bytes.Equal(b.Bytes(), make([]byte, 32)) {
		t.Error("was not filled with random data")
	}
	if b.IsMutable() {
		t.Error("unexpected state")
	}

	b.Destroy()

	c, err := NewImmutableRandom(0)
	if err != ErrInvalidLength {
		t.Error("expected ErrInvalidLength")
	}
	if c != nil {
		t.Error("expected nil, got *Enclave")
	}

	a, err := NewMutableRandom(8)
	if err != nil {
		t.Error("unexpected error")
	}
	if !a.IsMutable() {
		t.Error("unexpected state")
	}
	a.Destroy()
}

func TestBuffer(t *testing.T) {
	b, _ := NewImmutableRandom(8)

	if !bytes.Equal(b.buffer, b.Bytes()) {
		t.Error("buffers inequal")
	}

	b.Destroy()

	if len(b.Bytes()) != 0 || cap(b.Bytes()) != 0 {
		t.Error("expected zero length")
	}
}

func TestUint8(t *testing.T) {
	b, _ := NewImmutableRandom(8)

	x, err := b.Uint8()
	if err != nil {
		t.Error("unexpected error")
	}
	if !bytes.Equal(b.buffer, x) {
		t.Error("conversion failed")
	}

	if &b.buffer[0] != &x[0] {
		t.Error("conversion points incorrectly")
	}
	if len(x) != 8 || cap(x) != 8 {
		t.Error("unexpected length or capacity")
	}

	b.Destroy()

	if _, err := b.Uint8(); err != ErrDestroyed {
		t.Error("expected ErrDestroyed")
	}
}

func TestUint16(t *testing.T) {
	b, _ := NewImmutable(8)
	c, _ := NewImmutable(9)

	x, err := b.Uint16()
	if err != nil {
		t.Error("unexpected error")
	}
	_, err = c.Uint16()
	if err != ErrInvalidConversion {
		t.Error("expected ErrInvalidConversion")
	}

	if unsafe.Pointer(&b.buffer[0]) != unsafe.Pointer(&x[0]) {
		t.Error("conversion points incorrectly")
	}
	if len(x) != 4 || cap(x) != 4 {
		t.Error("unexpected length or capacity")
	}

	b.Destroy()
	c.Destroy()

	if _, err := b.Uint16(); err != ErrDestroyed {
		t.Error("expected ErrDestroyed")
	}
}

func TestUint32(t *testing.T) {
	b, _ := NewImmutable(8)
	c, _ := NewImmutable(9)

	x, err := b.Uint32()
	if err != nil {
		t.Error("unexpected error")
	}
	_, err = c.Uint32()
	if err != ErrInvalidConversion {
		t.Error("expected ErrInvalidConversion")
	}

	if unsafe.Pointer(&b.buffer[0]) != unsafe.Pointer(&x[0]) {
		t.Error("conversion points incorrectly")
	}
	if len(x) != 2 || cap(x) != 2 {
		t.Error("unexpected length or capacity")
	}

	b.Destroy()
	c.Destroy()

	if _, err := b.Uint32(); err != ErrDestroyed {
		t.Error("expected ErrDestroyed")
	}
}

func TestUint64(t *testing.T) {
	b, _ := NewImmutable(8)
	c, _ := NewImmutable(9)

	x, err := b.Uint64()
	if err != nil {
		t.Error("unexpected error")
	}
	_, err = c.Uint64()
	if err != ErrInvalidConversion {
		t.Error("expected ErrInvalidConversion")
	}

	if unsafe.Pointer(&b.buffer[0]) != unsafe.Pointer(&x[0]) {
		t.Error("conversion points incorrectly")
	}
	if len(x) != 1 || cap(x) != 1 {
		t.Error("unexpected length or capacity")
	}

	b.Destroy()
	c.Destroy()

	if _, err := b.Uint64(); err != ErrDestroyed {
		t.Error("expected ErrDestroyed")
	}
}

func TestInt8(t *testing.T) {
	b, _ := NewImmutable(8)
	c, _ := NewImmutable(9)

	x, err := b.Int8()
	if err != nil {
		t.Error("unexpected error")
	}

	if unsafe.Pointer(&b.buffer[0]) != unsafe.Pointer(&x[0]) {
		t.Error("conversion points incorrectly")
	}
	if len(x) != 8 || cap(x) != 8 {
		t.Error("unexpected length or capacity")
	}

	b.Destroy()
	c.Destroy()

	if _, err := b.Int8(); err != ErrDestroyed {
		t.Error("expected ErrDestroyed")
	}
}

func TestInt16(t *testing.T) {
	b, _ := NewImmutable(8)
	c, _ := NewImmutable(9)

	x, err := b.Int16()
	if err != nil {
		t.Error("unexpected error")
	}
	_, err = c.Int16()
	if err != ErrInvalidConversion {
		t.Error("expected ErrInvalidConversion")
	}

	if unsafe.Pointer(&b.buffer[0]) != unsafe.Pointer(&x[0]) {
		t.Error("conversion points incorrectly")
	}
	if len(x) != 4 || cap(x) != 4 {
		t.Error("unexpected length or capacity")
	}

	b.Destroy()
	c.Destroy()

	if _, err := b.Int16(); err != ErrDestroyed {
		t.Error("expected ErrDestroyed")
	}
}

func TestInt32(t *testing.T) {
	b, _ := NewImmutable(8)
	c, _ := NewImmutable(9)

	x, err := b.Int32()
	if err != nil {
		t.Error("unexpected error")
	}
	_, err = c.Int32()
	if err != ErrInvalidConversion {
		t.Error("expected ErrInvalidConversion")
	}

	if unsafe.Pointer(&b.buffer[0]) != unsafe.Pointer(&x[0]) {
		t.Error("conversion points incorrectly")
	}
	if len(x) != 2 || cap(x) != 2 {
		t.Error("unexpected length or capacity")
	}

	b.Destroy()
	c.Destroy()

	if _, err := b.Int32(); err != ErrDestroyed {
		t.Error("expected ErrDestroyed")
	}
}

func TestInt64(t *testing.T) {
	b, _ := NewImmutable(8)
	c, _ := NewImmutable(9)

	x, err := b.Int64()
	if err != nil {
		t.Error("unexpected error")
	}
	_, err = c.Int64()
	if err != ErrInvalidConversion {
		t.Error("expected ErrInvalidConversion")
	}

	if unsafe.Pointer(&b.buffer[0]) != unsafe.Pointer(&x[0]) {
		t.Error("conversion points incorrectly")
	}
	if len(x) != 1 || cap(x) != 1 {
		t.Error("unexpected length or capacity")
	}

	b.Destroy()
	c.Destroy()

	if _, err := b.Int64(); err != ErrDestroyed {
		t.Error("expected ErrDestroyed")
	}
}

func TestGetMetadata(t *testing.T) {
	b, _ := NewMutable(8)

	if b.IsMutable() != true {
		t.Error("incorrect value")
	}
	if b.IsDestroyed() != false {
		t.Error("incorrect value")
	}

	b.MakeImmutable()
	if b.IsMutable() != false {
		t.Error("incorrect value")
	}

	b.Destroy()
	if b.IsDestroyed() != true {
		t.Error("incorrect value")
	}
}

func TestEqualTo(t *testing.T) {
	a, _ := NewImmutableFromBytes([]byte("test"))

	equal, err := a.EqualBytes([]byte("test"))
	if err != nil {
		t.Error("unexpected error")
	}

	if !equal {
		t.Error("should be equal")
	}

	equal, err = a.EqualBytes([]byte("toast"))
	if err != nil {
		t.Error("unexpected error")
	}

	if equal {
		t.Error("should not be equal")
	}

	a.Destroy()

	if equal, err := a.EqualBytes([]byte("test")); equal || err != ErrDestroyed {
		t.Error("unexpected return values with destroyed Enclave")
	}
}

func TestReadOnly(t *testing.T) {
	b, _ := NewMutable(8)

	if err := b.MakeImmutable(); err != nil {
		t.Error("unexpected error")
	}
	if b.IsMutable() {
		t.Error("unexpected state")
	}
	if err := b.MakeMutable(); err != nil {
		t.Error("unexpected error")
	}
	if !b.IsMutable() {
		t.Error("unexpected state")
	}

	b.Destroy()

	if err := b.MakeImmutable(); err != ErrDestroyed {
		t.Error("expected ErrDestroyed")
	}

	if err := b.MakeMutable(); err != ErrDestroyed {
		t.Error("expected ErrDestroyed")
	}
}

func TestMove(t *testing.T) {
	// When buf is larger than Enclave.
	b, _ := NewMutable(16)
	buf := []byte("this is a very large buffer")
	b.Move(buf)
	if !bytes.Equal(buf, make([]byte, len(buf))) {
		t.Error("expected buf to be nil")
	}
	if !bytes.Equal(b.Bytes(), []byte("this is a very l")) {
		t.Error("bytes were't copied properly")
	}
	b.Destroy()

	// When buf is smaller than Enclave.
	b, _ = NewMutable(16)
	buf = []byte("diz small buf")
	b.Move(buf)
	if !bytes.Equal(buf, make([]byte, len(buf))) {
		t.Error("expected buf to be nil")
	}
	if !bytes.Equal(b.Bytes()[:len(buf)], []byte("diz small buf")) {
		t.Error("bytes weren't copied properly")
	}
	if !bytes.Equal(b.Bytes()[len(buf):], make([]byte, 16-len(buf))) {
		t.Error("bytes were't copied properly;", b.Bytes()[len(buf):])
	}
	b.Destroy()

	// When buf is equal in size to Enclave.
	b, _ = NewMutable(16)
	buf = []byte("yellow submarine")
	b.Move(buf)
	if !bytes.Equal(buf, make([]byte, len(buf))) {
		t.Error("expected buf to be nil")
	}
	if !bytes.Equal(b.Bytes(), []byte("yellow submarine")) {
		t.Error("bytes were't copied properly")
	}

	b.MakeImmutable()

	err := b.Move([]byte("test"))
	if err != ErrImmutable {
		t.Error("expected ErrImmutable")
	}

	b.Destroy()

	if err := b.Move([]byte("test")); err != ErrDestroyed {
		t.Error("expected ErrDestroyed")
	}
}

func TestFillRandomBytes(t *testing.T) {
	a, _ := NewMutable(32)
	a.FillRandomBytes()

	if bytes.Equal(a.Bytes(), make([]byte, 32)) {
		t.Error("not random")
	}

	a.Wipe()
	a.FillRandomBytesAt(16, 16)

	if !bytes.Equal(a.Bytes()[:16], make([]byte, 16)) || bytes.Equal(a.Bytes()[16:], make([]byte, 16)) {
		t.Error("incorrect offset/size;", a.Bytes()[:16], a.Bytes()[16:])
	}

	a.MakeImmutable()
	if err := a.FillRandomBytes(); err != ErrImmutable {
		t.Error("expected ErrImmutable")
	}

	a.Destroy()
	if err := a.FillRandomBytes(); err != ErrDestroyed {
		t.Error("expected ErrDestroyed")
	}
}

func TestDestroyAll(t *testing.T) {
	b, _ := NewMutable(16)
	c, _ := NewMutable(16)

	b.Copy([]byte("yellow submarine"))
	c.Copy([]byte("yellow submarine"))

	DestroyAll()

	if b.Bytes() != nil || c.Bytes() != nil {
		t.Error("expected buffers to be nil")
	}

	if b.IsMutable() || c.IsMutable() {
		t.Error("expected permissions to be immutable")
	}

	if !b.IsDestroyed() || !c.IsDestroyed() {
		t.Error("expected it to be destroyed")
	}
}

func TestSize(t *testing.T) {
	b, _ := NewMutable(16)

	if b.Size() != 16 {
		t.Error("unexpected size")
	}

	b.Destroy()

	if b.Size() != 0 {
		t.Error("unexpected size")
	}
}

func TestWipe(t *testing.T) {
	b, _ := NewMutableFromBytes([]byte("yellow submarine"))

	if err := b.Wipe(); err != nil {
		t.Error("failed to wipe:", err)
	}

	if !bytes.Equal(b.Bytes(), make([]byte, 16)) {
		t.Error("bytes not wiped; b =", b.Bytes())
	}

	b.FillRandomBytes()
	b.MakeImmutable()

	if err := b.Wipe(); err != ErrImmutable {
		t.Error("expected ErrImmutable")
	}

	if bytes.Equal(b.Bytes(), make([]byte, 16)) {
		t.Error("bytes wiped")
	}

	b.MakeMutable()
	b.FillRandomBytes()
	b.Destroy()

	if err := b.Wipe(); err != ErrDestroyed {
		t.Error("expected ErrDestroyed")
	}
}

func TestConcatenate(t *testing.T) {
	a, _ := NewImmutableFromBytes([]byte("xxxx"))
	b, _ := NewMutableFromBytes([]byte("yyyy"))

	c, err := Concatenate(a, b)
	if err != nil {
		t.Error("unexpected error")
	}

	if !bytes.Equal(c.Bytes(), []byte("xxxxyyyy")) {
		t.Error("unexpected output;", c.Bytes())
	}
	if c.IsMutable() {
		t.Error("expected immutability")
	}

	a.Destroy()
	b.Destroy()
	c.Destroy()

	if _, err := Concatenate(a, b); err != ErrDestroyed {
		t.Error("expected ErrDestroyed")
	}
}

func TestDuplicate(t *testing.T) {
	b, _ := NewImmutableFromBytes([]byte("test"))

	c, err := Duplicate(b)
	if err != nil {
		t.Error("unexpected error")
	}
	if !bytes.Equal(b.Bytes(), c.Bytes()) {
		t.Error("duplicated buffer has different contents")
	}
	if c.IsMutable() {
		t.Error("permissions not copied")
	}
	b.Destroy()
	c.Destroy()

	if _, err := Duplicate(b); err != ErrDestroyed {
		t.Error("expected ErrDestroyed")
	}
}

func TestEqual(t *testing.T) {
	b, _ := NewMutable(16)
	c, _ := NewMutable(16)

	equal, err := Equal(b, c)
	if err != nil {
		t.Error("unexpected error")
	}
	if !equal {
		t.Error("should be equal")
	}

	a, _ := NewMutable(8)
	equal, err = Equal(a, b)
	if err != nil {
		t.Error("unexpected error")
	}
	if equal {
		t.Error("should not be equal")
	}

	a.Destroy()
	b.Destroy()
	c.Destroy()

	if _, err := Equal(a, b); err != ErrDestroyed {
		t.Error("expected ErrDestroyed")
	}
}

func TestSplit(t *testing.T) {
	a, _ := NewImmutableFromBytes([]byte("xxxxyyyy"))

	b, c, err := Split(a, 4)
	if err != nil {
		t.Error("unexpected error")
	}
	if !bytes.Equal(b.Bytes(), []byte("xxxx")) {
		t.Error("first buffer has unexpected value")
	}
	if !bytes.Equal(c.Bytes(), []byte("yyyy")) {
		t.Error("second buffer has unexpected value")
	}
	if b.IsMutable() || c.IsMutable() {
		t.Error("permissions not preserved")
	}
	if !bytes.Equal(a.Bytes(), []byte("xxxxyyyy")) {
		t.Error("original is not preserved")
	}

	b.Destroy()
	c.Destroy()

	if _, _, err := Split(a, 0); err != ErrInvalidLength {
		t.Error("expected ErrInvalidLength")
	}
	if _, _, err := Split(a, 8); err != ErrInvalidLength {
		t.Error("expected ErrInvalidLength")
	}

	a.Destroy()

	if _, _, err := Split(a, 4); err != ErrDestroyed {
		t.Error("expected ErrDestroyed")
	}
}

func TestTrim(t *testing.T) {
	b, _ := NewImmutableFromBytes([]byte("xxxxyyyy"))

	c, err := Trim(b, 2, 4)
	if err != nil {
		t.Error("unexpected error")
	}

	if !bytes.Equal(c.Bytes(), []byte("xxyy")) {
		t.Error("unexpected value:", c.Bytes())
	}

	if c.IsMutable() {
		t.Error("unexpected state")
	}
	c.Destroy()

	if _, err := Trim(b, 4, 0); err != ErrInvalidLength {
		t.Error("expected ErrInvalidLength")
	}

	b.Destroy()

	if _, err := Trim(b, 2, 4); err != ErrDestroyed {
		t.Error("expected ErrDestroyed")
	}
}

func TestWipeBytes(t *testing.T) {
	// Create random byte slice.
	b := make([]byte, 32)
	fillRandBytes(b)

	// Wipe it.
	WipeBytes(b)

	// Check.
	if !bytes.Equal(b, make([]byte, 32)) {
		t.Error("unsuccessful wipe")
	}

	// Try with empty list.
	ebuf := make([]byte, 0)
	WipeBytes(ebuf)
	if len(ebuf) != 0 || cap(ebuf) != 0 {
		t.Error("changes made to zero-sized slice")
	}
}

func TestCatchInterrupt(t *testing.T) {
	CatchInterrupt(func() {})

	var i int
	for x := 0; x < 1024; x++ {
		catchInterruptOnce.Do(func() {
			i++
		})
	}
	if i != 0 {
		t.Error("sync.Once failed")
	}
}

func TestConcurrent(t *testing.T) {
	var wg sync.WaitGroup

	b, _ := NewMutable(16)
	for i := 0; i < 1024; i++ {
		wg.Add(1)
		go func() {
			CatchInterrupt(func() {
				return
			})

			b.MakeImmutable()
			b.MakeMutable()

			b.Move([]byte("Test"))
			b.Copy([]byte("test"))

			b.FillRandomBytes()

			b.Wipe()

			wg.Done()
		}()
	}

	wg.Wait()
	b.Destroy()
}

func TestDisableUnixCoreDumps(t *testing.T) {
	if err := DisableUnixCoreDumps(); err != nil {
		t.Error(err)
	}
}

func TestRoundPage(t *testing.T) {
	if roundToPageSize(pageSize) != pageSize {
		t.Error("incorrect rounding;", roundToPageSize(pageSize))
	}

	if roundToPageSize(pageSize+1) != 2*pageSize {
		t.Error("incorrect rounding;", roundToPageSize(pageSize+1))
	}
}

func TestGetBytes(t *testing.T) {
	b := []byte("yellow submarine")

	ptr := unsafe.Pointer(&b[0])
	length := len(b)
	bBytes := getBytes(uintptr(ptr), length)

	copy(bBytes, []byte("fellow submarine"))

	if !bytes.Equal(b, bBytes) {
		t.Error("pointer does not describe actual memory")
	}
}

func TestFinalizer(t *testing.T) {
	b, err := NewMutable(8)
	if err != nil {
		t.Error("unexpected error")
	}
	ib := b.container

	c, err := NewImmutable(8)
	if err != nil {
		t.Error("unexpected error")
	}
	ic := c.container

	if ib.IsDestroyed() != false {
		t.Error("expected b to not be destroyed")
	}
	if ic.IsDestroyed() != false {
		t.Error("expected c to not be destroyed")
	}

	runtime.KeepAlive(b)
	// b is now unreachable

	runtime.GC() // should collect b
	for ib.IsDestroyed() != true {
		runtime.Gosched()
	}

	if ic.IsDestroyed() != false {
		t.Error("expected c to not be destroyed")
	}

	runtime.KeepAlive(c)
	// c is now unreachable

	runtime.GC() // should collect c
	for ic.IsDestroyed() != true {
		runtime.Gosched()
	}
}<|MERGE_RESOLUTION|>--- conflicted
+++ resolved
@@ -13,18 +13,13 @@
 	if err != nil {
 		t.Error("unexpected error")
 	}
-<<<<<<< HEAD
-	if len(b.Bytes()) != 8 || cap(b.Bytes()) != 8 {
-		t.Error("length or capacity != required; len, cap =", len(b.Bytes()), cap(b.Bytes()))
-=======
 	for i := range b.buffer {
 		if b.buffer[i] != 0 {
 			t.Error("buffer not zero-filled", b.buffer)
 		}
 	}
-	if len(b.Buffer()) != 8 || cap(b.Buffer()) != 8 {
-		t.Error("length or capacity != required; len, cap =", len(b.Buffer()), cap(b.Buffer()))
->>>>>>> d3bf1187
+	if len(b.Bytes()) != 8 || cap(b.Bytes()) != 8 {
+		t.Error("length or capacity != required; len, cap =", len(b.Bytes()), cap(b.Bytes()))
 	}
 	if b.IsMutable() {
 		t.Error("unexpected state")
